# The Algorithms - Rust [![Gitter](https://img.shields.io/gitter/room/the-algorithms/rust.svg?style=flat-square)](https://gitter.im/the-algorithms/rust) [![Build Status](https://travis-ci.com/TheAlgorithms/Rust.svg?branch=master)](https://travis-ci.com/TheAlgorithms/Rust)

### All algorithms implemented in Rust (for educational purposes)

These are for demonstration purposes only.

## [Sort Algorithms](./src/sorting)

- [Bubble](./src/sorting/bubble_sort.rs)
- [Counting](./src/sorting/counting_sort.rs)
- [Heap](./src/sorting/heap_sort.rs)
- [Insertion](./src/sorting/insertion_sort.rs)
- [Merge](./src/sorting/merge_sort.rs)
- [Quick](./src/sorting/quick_sort.rs)
- Radix _(Not implemented yet)_
- [Selection](./src/sorting/selection_sort.rs)
- [Shell](./src/sorting/shell_sort.rs)

## Graphs

- Dijkstra _(Not implemented yet)_
- Kruskal's Minimum Spanning Tree _(Not implemented yet)_
- Prim's Minimum Spanning Tree _(Not implemented yet)_
- BFS _(Not implemented yet)_
- DFS  _(Not implemented yet)_

## [Dynamic Programming](./src/general)

- 0-1 Knapsack _(Not implemented yet)_
- [Edit Distance](./src/dynamic_programming/edit_distance.rs)
- Longest common subsequence _(Not implemented yet)_
- Longest increasing subsequence _(Not implemented yet)_
- [K-Means Clustering](./src/general/kmeans.rs)
- Coin Change _(Not implemented yet)_
- Rod cut _(Not implemented yet)_
- [Egg Dropping Puzzle](./src/dynamic_programming/egg_dropping.rs)

## Data Structures

- Queue _(Not implemented yet)_
- [Heap](./src/data_structures/heap.rs)
- [Linked List](./src/data_structures/linked_list.rs)
- Graph _(Not implemented yet)_
  - Directed _(Not implemented yet)_
  - Undirected _(Not implemented yet)_
- Trie _(Not implemented yet)_
<<<<<<< HEAD
- [Binary Tree](./src/data_structures/binary_search_tree.rs)
- B-Tree _(Not implemented yet)_
=======
- Binary Tree _(Not implemented yet)_
- [B-Tree](./src/data_structures/b_tree.rs)
>>>>>>> d7c45b9e
- AVL Tree _(Not implemented yet)_

## Strings

- [Knuth Morris Pratt](./src/string/knuth_morris_pratt.rs)
- Rabin Carp _(Not implemented yet)_

## General

- [Convex Hull: Graham Scan](./src/general/convex_hull.rs)
- N-Queensp _(Not implemented yet)_
- Graph Coloringp _(Not implemented yet)_
- [Tower of Hanoi](./src/general/hanoi.rs)

## [Search Algorithms](./src/searching)

- [Linear](./src/searching/linear_search.rs)
- [Binary](./src/searching/binary_search.rs)

## [Ciphers](./src/ciphers)

- [Caesar](./src/ciphers/caesar.rs)
- [Vigenère](./src/ciphers/vigenere.rs)
- Transposition _(Not implemented yet)_

---
### Contributing

See [CONTRIBUTING.md](CONTRIBUTING.md)<|MERGE_RESOLUTION|>--- conflicted
+++ resolved
@@ -44,13 +44,8 @@
   - Directed _(Not implemented yet)_
   - Undirected _(Not implemented yet)_
 - Trie _(Not implemented yet)_
-<<<<<<< HEAD
 - [Binary Tree](./src/data_structures/binary_search_tree.rs)
-- B-Tree _(Not implemented yet)_
-=======
-- Binary Tree _(Not implemented yet)_
 - [B-Tree](./src/data_structures/b_tree.rs)
->>>>>>> d7c45b9e
 - AVL Tree _(Not implemented yet)_
 
 ## Strings
