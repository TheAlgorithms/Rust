# The Algorithms - Rust [![Gitter](https://img.shields.io/gitter/room/the-algorithms/rust.svg?style=flat-square)](https://gitter.im/the-algorithms/rust) [![Build Status](https://travis-ci.com/TheAlgorithms/Rust.svg?branch=master)](https://travis-ci.com/TheAlgorithms/Rust)

<img src="https://upload.wikimedia.org/wikipedia/commons/thumb/d/d5/Rust_programming_language_black_logo.svg/1024px-Rust_programming_language_black_logo.svg.png" width="200" height="200">



### All algorithms implemented in Rust (for educational purposes)
These are for demonstration purposes only.

## [Sort Algorithms](./src/sorting)

- [x] [Bubble](./src/sorting/bubble_sort.rs)
- [x] [Counting](./src/sorting/counting_sort.rs)
- [x] [Heap](./src/sorting/heap_sort.rs)
- [x] [Insertion](./src/sorting/insertion_sort.rs)
- [x] [Merge](./src/sorting/merge_sort.rs)
- [x] [Quick](./src/sorting/quick_sort.rs)
- [x] [Radix](./src/sorting/radix_sort.rs)
- [x] [Selection](./src/sorting/selection_sort.rs)
- [x] [Shell](./src/sorting/shell_sort.rs)

## Graphs

- [ ] Dijkstra
- [ ] Kruskal's Minimum Spanning Tree
- [ ] Prim's Minimum Spanning Tree
- [ ] BFS
- [ ] DFS

## [Dynamic Programming](./src/dynamic_programming)

<<<<<<< HEAD
- [0-1 Knapsack](./src/dynamic_programming/knapsack.rs)
- [Edit Distance](./src/dynamic_programming/edit_distance.rs)
- [Longest common subsequence](./src/dynamic_programming/longest_common_subsequence.rs)
- Longest increasing subsequence _(Not implemented yet)_
- [K-Means Clustering](./src/general/kmeans.rs)
- Coin Change _(Not implemented yet)_
- Rod cut _(Not implemented yet)_
- [Egg Dropping Puzzle](./src/dynamic_programming/egg_dropping.rs)

## Data Structures

- Queue _(Not implemented yet)_
- [Heap](./src/data_structures/heap.rs)
- [Linked List](./src/data_structures/linked_list.rs)
- Graph _(Not implemented yet)_
  - Directed _(Not implemented yet)_
  - Undirected _(Not implemented yet)_
- Trie _(Not implemented yet)_
- [Binary Search Tree](./src/data_structures/binary_search_tree.rs)
- [B-Tree](./src/data_structures/b_tree.rs)
- AVL Tree _(Not implemented yet)_

## Strings

- [Knuth Morris Pratt](./src/string/knuth_morris_pratt.rs)
- [Rabin-Karp](./src/string/rabin_karp.rs)

## General

- [Convex Hull: Graham Scan](./src/general/convex_hull.rs)
- N-Queensp _(Not implemented yet)_
- Graph Coloringp _(Not implemented yet)_
- [Tower of Hanoi](./src/general/hanoi.rs)
=======
- [x] [0-1 Knapsack](./src/dynamic_programming/knapsack.rs)
- [x] [Edit Distance](./src/dynamic_programming/edit_distance.rs)
- [x] [Longest common subsequence](./src/dynamic_programming/longest_common_subsequence.rs)
- [ ] Longest increasing subsequence
- [x] [K-Means Clustering](./src/general/kmeans.rs)
- [x] [Coin Change](./src/dynamic_programming/coin_change.rs)
- [ ] Rod cut
- [x] [Egg Dropping Puzzle](./src/dynamic_programming/egg_dropping.rs)
- [x] [Maximum Subarray](./src/dynamic_programming/maximum_subarray.rs) 

## [Data Structures](./src/data_structures)

- [ ] Queue
- [x] [Heap](./src/data_structures/heap.rs)
- [x] [Linked List](./src/data_structures/linked_list.rs)
- Graph
  - [ ] Directed
  - [ ] Undirected
- [ ] Trie
- [x] [Binary Search Tree](./src/data_structures/binary_search_tree.rs)
- [x] [B-Tree](./src/data_structures/b_tree.rs)
- [ ] AVL Tree

## [Strings](./src/string)

- [x] [Knuth Morris Pratt](./src/string/knuth_morris_pratt.rs)
- [ ] Rabin Carp

## [General](./src/general)

- [x] [Convex Hull: Graham Scan](./src/general/convex_hull.rs)
- [ ] N-Queensp
- [ ] Graph Coloringp
- [x] [Tower of Hanoi](./src/general/hanoi.rs)
>>>>>>> 8b8d4baf

## [Search Algorithms](./src/searching)

- [x] [Linear](./src/searching/linear_search.rs)
- [x] [Binary](./src/searching/binary_search.rs)

## [Ciphers](./src/ciphers)

- [x] [Caesar](./src/ciphers/caesar.rs)
- [x] [Vigenère](./src/ciphers/vigenere.rs)
- [ ] Transposition

---

### All implemented Algos
See [DIRECTORY.md](./DIRECTORY.md)
### Contributing

See [CONTRIBUTING.md](CONTRIBUTING.md)<|MERGE_RESOLUTION|>--- conflicted
+++ resolved
@@ -29,41 +29,6 @@
 
 ## [Dynamic Programming](./src/dynamic_programming)
 
-<<<<<<< HEAD
-- [0-1 Knapsack](./src/dynamic_programming/knapsack.rs)
-- [Edit Distance](./src/dynamic_programming/edit_distance.rs)
-- [Longest common subsequence](./src/dynamic_programming/longest_common_subsequence.rs)
-- Longest increasing subsequence _(Not implemented yet)_
-- [K-Means Clustering](./src/general/kmeans.rs)
-- Coin Change _(Not implemented yet)_
-- Rod cut _(Not implemented yet)_
-- [Egg Dropping Puzzle](./src/dynamic_programming/egg_dropping.rs)
-
-## Data Structures
-
-- Queue _(Not implemented yet)_
-- [Heap](./src/data_structures/heap.rs)
-- [Linked List](./src/data_structures/linked_list.rs)
-- Graph _(Not implemented yet)_
-  - Directed _(Not implemented yet)_
-  - Undirected _(Not implemented yet)_
-- Trie _(Not implemented yet)_
-- [Binary Search Tree](./src/data_structures/binary_search_tree.rs)
-- [B-Tree](./src/data_structures/b_tree.rs)
-- AVL Tree _(Not implemented yet)_
-
-## Strings
-
-- [Knuth Morris Pratt](./src/string/knuth_morris_pratt.rs)
-- [Rabin-Karp](./src/string/rabin_karp.rs)
-
-## General
-
-- [Convex Hull: Graham Scan](./src/general/convex_hull.rs)
-- N-Queensp _(Not implemented yet)_
-- Graph Coloringp _(Not implemented yet)_
-- [Tower of Hanoi](./src/general/hanoi.rs)
-=======
 - [x] [0-1 Knapsack](./src/dynamic_programming/knapsack.rs)
 - [x] [Edit Distance](./src/dynamic_programming/edit_distance.rs)
 - [x] [Longest common subsequence](./src/dynamic_programming/longest_common_subsequence.rs)
@@ -90,7 +55,7 @@
 ## [Strings](./src/string)
 
 - [x] [Knuth Morris Pratt](./src/string/knuth_morris_pratt.rs)
-- [ ] Rabin Carp
+- [x] Rabin Carp(./src/string/rabin_karp.rs)
 
 ## [General](./src/general)
 
@@ -98,7 +63,6 @@
 - [ ] N-Queensp
 - [ ] Graph Coloringp
 - [x] [Tower of Hanoi](./src/general/hanoi.rs)
->>>>>>> 8b8d4baf
 
 ## [Search Algorithms](./src/searching)
 
