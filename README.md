--- conflicted
+++ resolved
@@ -88,13 +88,10 @@
 - [x] [Caesar](./src/ciphers/caesar.rs)
 - [x] [Vigenère](./src/ciphers/vigenere.rs)
 - [x] [Morse Code](./src/ciphers/morse_code.rs)
-<<<<<<< HEAD
 - [x] [XOR](./src/ciphers/xor.rs)
-=======
 - Rot13
   - [x] [Rot13](./src/ciphers/rot13.rs)
   - [x] [Another Rot13](./src/ciphers/another_rot13.rs)
->>>>>>> d6a1311d
 - [ ] Transposition
 - [x] [SHA-2](./src/ciphers/sha256.rs)
 
