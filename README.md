# The Algorithms - Rust [![Gitter](https://img.shields.io/gitter/room/the-algorithms/rust.svg?style=flat-square)](https://gitter.im/the-algorithms/rust) [![Build Status](https://travis-ci.com/TheAlgorithms/Rust.svg?branch=master)](https://travis-ci.com/TheAlgorithms/Rust)

<img src="https://upload.wikimedia.org/wikipedia/commons/thumb/d/d5/Rust_programming_language_black_logo.svg/1024px-Rust_programming_language_black_logo.svg.png" width="200" height="200">

### All algorithms implemented in Rust (for educational purposes)

These are for demonstration purposes only.
RESTART BUILD
## [Sort Algorithms](./src/sorting)

- [x] [Bubble](./src/sorting/bubble_sort.rs)
- [x] [Cocktail-Shaker](./src/sorting/cocktail_shaker_sort.rs)
- [x] [Counting](./src/sorting/counting_sort.rs)
- [x] [Heap](./src/sorting/heap_sort.rs)
- [x] [Insertion](./src/sorting/insertion_sort.rs)
- [x] [Merge](./src/sorting/merge_sort.rs)
- [x] [Odd-even](./src/sorting/odd_even_sort.rs)
- [x] [Quick](./src/sorting/quick_sort.rs)
- [x] [Radix](./src/sorting/radix_sort.rs)
- [x] [Selection](./src/sorting/selection_sort.rs)
- [x] [Shell](./src/sorting/shell_sort.rs)
- [x] [Stooge](./src/sorting/stooge_sort.rs)

## Graphs

<<<<<<< HEAD
- Dijkstra _(Not implemented yet)_
- [Kruskal's Minimum Spanning Tree](./src/graph/minimum_spanning_tree.rs)
- Prim's Minimum Spanning Tree _(Not implemented yet)_
- BFS _(Not implemented yet)_
- DFS  _(Not implemented yet)_

## [Dynamic Programming](./src/general)
=======
- [x] [Dijkstra](./src/graph/dijkstra.rs)
- [ ] Kruskal's Minimum Spanning Tree
- [x] [Prim's Minimum Spanning Tree](./src/graph/prim.rs)
- [ ] BFS
- [ ] DFS
- [x] [Bellman-Ford](./src/graph/bellman_ford.rs)

## Math
- [x] [Extended euclidean algorithm](./src/math/extended_euclidean_algorithm.rs)

## [Dynamic Programming](./src/dynamic_programming)

- [x] [0-1 Knapsack](./src/dynamic_programming/knapsack.rs)
- [x] [Edit Distance](./src/dynamic_programming/edit_distance.rs)
- [x] [Longest common subsequence](./src/dynamic_programming/longest_common_subsequence.rs)
- [x] [Longest continuous increasing subsequence](./src/dynamic_programming/longest_continuous_increasing_subsequence.rs)
- [ ] Longest increasing subsequence
- [x] [K-Means Clustering](./src/general/kmeans.rs)
- [x] [Coin Change](./src/dynamic_programming/coin_change.rs)
- [ ] Rod cut
- [x] [Egg Dropping Puzzle](./src/dynamic_programming/egg_dropping.rs)
- [x] [Maximum Subarray](./src/dynamic_programming/maximum_subarray.rs)

## [Data Structures](./src/data_structures)

- [x] [Queue](./src/data_stuctures/queue.rs)
- [x] [Heap](./src/data_structures/heap.rs)
- [x] [Linked List](./src/data_structures/linked_list.rs)
- Graph
  - [ ] Directed
  - [ ] Undirected
- [x] [Trie](./src/data_structures/trie.rs)
- [x] [Binary Search Tree](./src/data_structures/binary_search_tree.rs)
- [x] [B-Tree](./src/data_structures/b_tree.rs)
- [x] [AVL Tree](./src/data_structures/avl_tree.rs)

## [Strings](./src/string)

- [x] [Burrows-Wheeler transform](./src/string/burrows_wheeler_transform.rs)
- [x] [Knuth Morris Pratt](./src/string/knuth_morris_pratt.rs)
- [x] [Manacher](./src/string/manacher.rs)
- [x] [Rabin Carp](./src/string/rabin_karp.rs)
- [x] [Reverse](./src/string/reverse.rs)

## [General](./src/general)

- [x] [Convex Hull: Graham Scan](./src/general/convex_hull.rs)
- [ ] N-Queensp
- [ ] Graph Coloringp
- [x] [Tower of Hanoi](./src/general/hanoi.rs)
- [x] [Kmeans](./src/general/kmeans.rs)
>>>>>>> 78f5c223

## [Search Algorithms](./src/searching)

- [x] [Linear](./src/searching/linear_search.rs)
- [x] [Binary](./src/searching/binary_search.rs)
- [x] [Recursive Binary](./src/searching/binary_search_recursive.rs)

## [Geometry](./src/geometry)

- [x] [Closest pair of 2D points](./src/geometry/closest_points.rs)

## [Ciphers](./src/ciphers)

- [x] [Caesar](./src/ciphers/caesar.rs)
- [x] [Vigenère](./src/ciphers/vigenere.rs)
- [x] [Morse Code](./src/ciphers/morse_code.rs)
- [x] [XOR](./src/ciphers/xor.rs)
- Rot13
  - [x] [Rot13](./src/ciphers/rot13.rs)
  - [x] [Another Rot13](./src/ciphers/another_rot13.rs)
- [ ] Transposition
- [x] [SHA-2](./src/ciphers/sha256.rs)

---

### All implemented Algos

See [DIRECTORY.md](./DIRECTORY.md)

### Contributing

See [CONTRIBUTING.md](CONTRIBUTING.md)<|MERGE_RESOLUTION|>--- conflicted
+++ resolved
@@ -23,17 +23,8 @@
 
 ## Graphs
 
-<<<<<<< HEAD
-- Dijkstra _(Not implemented yet)_
+- [x] [Dijkstra](./src/graph/dijkstra.rs)
 - [Kruskal's Minimum Spanning Tree](./src/graph/minimum_spanning_tree.rs)
-- Prim's Minimum Spanning Tree _(Not implemented yet)_
-- BFS _(Not implemented yet)_
-- DFS  _(Not implemented yet)_
-
-## [Dynamic Programming](./src/general)
-=======
-- [x] [Dijkstra](./src/graph/dijkstra.rs)
-- [ ] Kruskal's Minimum Spanning Tree
 - [x] [Prim's Minimum Spanning Tree](./src/graph/prim.rs)
 - [ ] BFS
 - [ ] DFS
@@ -83,7 +74,6 @@
 - [ ] Graph Coloringp
 - [x] [Tower of Hanoi](./src/general/hanoi.rs)
 - [x] [Kmeans](./src/general/kmeans.rs)
->>>>>>> 78f5c223
 
 ## [Search Algorithms](./src/searching)
 
