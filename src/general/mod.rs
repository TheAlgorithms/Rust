mod convex_hull;
mod hanoi;
mod kmeans;
mod nqueens;
<<<<<<< HEAD
=======
mod two_sum;
>>>>>>> f753d058

pub use self::convex_hull::convex_hull_graham;
pub use self::hanoi::hanoi;
pub use self::kmeans::f32::kmeans as kmeans_f32;
pub use self::kmeans::f64::kmeans as kmeans_f64;
<<<<<<< HEAD
pub use self::nqueens::nqueens;
=======
pub use self::nqueens::nqueens;
pub use self::two_sum::two_sum;
>>>>>>> f753d058
<|MERGE_RESOLUTION|>--- conflicted
+++ resolved
@@ -2,18 +2,11 @@
 mod hanoi;
 mod kmeans;
 mod nqueens;
-<<<<<<< HEAD
-=======
 mod two_sum;
->>>>>>> f753d058
 
 pub use self::convex_hull::convex_hull_graham;
 pub use self::hanoi::hanoi;
 pub use self::kmeans::f32::kmeans as kmeans_f32;
 pub use self::kmeans::f64::kmeans as kmeans_f64;
-<<<<<<< HEAD
 pub use self::nqueens::nqueens;
-=======
-pub use self::nqueens::nqueens;
-pub use self::two_sum::two_sum;
->>>>>>> f753d058
+pub use self::two_sum::two_sum;