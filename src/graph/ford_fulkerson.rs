//! The Ford-Fulkerson algorithm is a widely used algorithm to solve the maximum flow problem in a flow network.
//!
//! The maximum flow problem involves determining the maximum amount of flow that can be sent from a source vertex to a sink vertex
//! in a directed weighted graph, subject to capacity constraints on the edges.
//!
//! The following is the simple idea of the Ford-Fulkerson algorithm:
//!
//! 1. Start with the initial flow as 0.
//! 2. While there exists an augmenting path from the source to the sink:
//!     - Find an augmenting path using any path-finding algorithm, such as breadth-first search or depth-first search.
//!     - Determine the amount of flow that can be sent along the augmenting path, which is the minimum residual capacity along the edges of the path.
//!     - Increase the flow along the augmenting path by the determined amount.
//! 3. Return the maximum flow and residual graph.

use std::collections::VecDeque;

<<<<<<< HEAD
/// Performs a Breadth-First Search (BFS) on the residual graph to find an augmenting path
/// from the source vertex `source` to the sink vertex `sink`.
///
/// # Arguments
///
/// * `graph` - A mutable reference to the residual graph represented as an adjacency matrix.
/// * `source` - The source vertex.
/// * `sink` - The sink vertex.
/// * `parent` - A mutable reference to the parent array used to store the augmenting path.
///
/// # Returns
///
/// Returns `true` if an augmenting path is found from `source` to `sink`, `false` otherwise.
fn bfs(graph: &[Vec<i32>], source: usize, sink: usize, parent: &mut [i32]) -> bool {
    let mut visited = vec![false; graph.len()];
    visited[source] = true;
    parent[source] = -1;
=======
const V: usize = 6; // Number of vertices in graph

pub fn bfs(r_graph: &[Vec<i32>], s: usize, t: usize, parent: &mut [i32]) -> bool {
    let mut visited = [false; V];
    visited[s] = true;
    parent[s] = -1;
>>>>>>> 864ef42a

    let mut queue = VecDeque::new();
    queue.push_back(source);

    while let Some(current_vertex) = queue.pop_front() {
        for (previous_vertex, &capacity) in graph[current_vertex].iter().enumerate() {
            if !visited[previous_vertex] && capacity > 0 {
                visited[previous_vertex] = true;
                parent[previous_vertex] = current_vertex as i32;
                if previous_vertex == sink {
                    return true;
                }
                queue.push_back(previous_vertex);
            }
        }
    }

    false
}

<<<<<<< HEAD
/// Applies the Ford-Fulkerson algorithm to find the maximum flow in a flow network
/// represented by a weighted directed graph.
///
/// # Arguments
///
/// * `graph` - A mutable reference to the flow network represented as an adjacency matrix.
/// * `source` - The source vertex.
/// * `sink` - The sink vertex.
///
/// # Returns
///
/// Returns the maximum flow and the residual graph
pub fn ford_fulkerson(graph: &[Vec<i32>], source: usize, sink: usize) -> (i32, Vec<Vec<i32>>) {
    let mut residual_graph = graph.to_owned();
    let mut parent = vec![-1; graph.len()];
    let mut max_flow = 0;

    while bfs(&residual_graph, source, sink, &mut parent) {
=======
pub fn ford_fulkerson(graph: &[Vec<i32>], s: usize, t: usize) -> i32 {
    let mut r_graph = graph.to_owned();
    let mut parent = vec![-1; V];
    let mut max_flow = 0;

    while bfs(&r_graph, s, t, &mut parent) {
>>>>>>> 864ef42a
        let mut path_flow = i32::MAX;
        let mut previous_vertex = sink;

        while previous_vertex != source {
            let current_vertex = parent[previous_vertex] as usize;
            path_flow = path_flow.min(residual_graph[current_vertex][previous_vertex]);
            previous_vertex = current_vertex;
        }

        previous_vertex = sink;
        while previous_vertex != source {
            let current_vertex = parent[previous_vertex] as usize;
            residual_graph[current_vertex][previous_vertex] -= path_flow;
            residual_graph[previous_vertex][current_vertex] += path_flow;
            previous_vertex = current_vertex;
        }

        max_flow += path_flow;
    }

    (max_flow, residual_graph)
}

#[cfg(test)]
mod tests {
    use super::*;

<<<<<<< HEAD
    macro_rules! test_max_flow {
        ($($name:ident: $tc:expr,)* ) => {
            $(
                #[test]
                fn $name() {
                    let (graph, source, sink, expected_flow, expected_residual_graph) = $tc;
                    let (max_flow, residual_graph) = ford_fulkerson(&graph, source, sink);
                    assert_eq!(max_flow, expected_flow);
                    assert_eq!(residual_graph, expected_residual_graph);
                }
            )*
        };
    }

    test_max_flow! {
        test_example_1: (
            vec![
                vec![0, 12, 0, 13, 0, 0],
                vec![0, 0, 10, 0, 0, 0],
                vec![0, 0, 0, 13, 3, 15],
                vec![0, 0, 7, 0, 15, 0],
                vec![0, 0, 6, 0, 0, 17],
                vec![0, 0, 0, 0, 0, 0],
            ],
            0,
            5,
            23,
            vec![
                vec![0, 2, 0, 0, 0, 0],
                vec![10, 0, 0, 0, 0, 0],
                vec![0, 10, 0, 18, 3, 0],
                vec![13, 0, 2, 0, 7, 0],
                vec![0, 0, 6, 8, 0, 9],
                vec![0, 0, 15, 0, 8, 0],
            ],
        ),
        test_example_2: (
            vec![
                vec![0, 4, 0, 3, 0, 0],
                vec![0, 0, 4, 0, 8, 0],
                vec![0, 0, 0, 3, 0, 2],
                vec![0, 0, 0, 0, 6, 0],
                vec![0, 0, 6, 0, 0, 6],
                vec![0, 0, 0, 0, 0, 0],
            ],
            0,
            5,
            7,
            vec![
                vec![0, 0, 0, 0, 0, 0],
                vec![4, 0, 2, 0, 6, 0],
                vec![0, 2, 0, 3, 0, 0],
                vec![3, 0, 0, 0, 3, 0],
                vec![0, 2, 6, 3, 0, 1],
                vec![0, 0, 2, 0, 5, 0],
            ],
        ),
        test_example_3: (
            vec![
                vec![0, 10, 0, 10, 0, 0],
                vec![0, 0, 4, 2, 8, 0],
                vec![0, 0, 0, 0, 0, 10],
                vec![0, 0, 0, 0, 9, 0],
                vec![0, 0, 6, 0, 0, 10],
                vec![0, 0, 0, 0, 0, 0],
            ],
            0,
            5,
            19,
            vec![
                vec![0, 0, 0, 1, 0, 0],
                vec![10, 0, 0, 2, 2, 0],
                vec![0, 4, 0, 0, 5, 1],
                vec![9, 0, 0, 0, 0, 0],
                vec![0, 6, 1, 9, 0, 0],
                vec![0, 0, 9, 0, 10, 0],
            ],
        ),
        test_example_4: (
            vec![
                vec![0, 8, 0, 0, 3, 0],
                vec![0, 0, 9, 0, 0, 0],
                vec![0, 0, 0, 0, 7, 2],
                vec![0, 0, 0, 0, 0, 5],
                vec![0, 0, 7, 4, 0, 0],
                vec![0, 0, 0, 0, 0, 0],
            ],
            0,
            5,
            6,
            vec![
                vec![0, 5, 0, 0, 0, 0],
                vec![3, 0, 6, 0, 0, 0],
                vec![0, 3, 0, 0, 6, 0],
                vec![0, 0, 0, 0, 4, 1],
                vec![3, 0, 8, 0, 0, 0],
                vec![0, 0, 2, 4, 0, 0],
            ],
        ),
        test_example_5: (
            vec![
                vec![0, 16, 13, 0, 0, 0],
                vec![0, 0, 10, 12, 0, 0],
                vec![0, 4, 0, 0, 14, 0],
                vec![0, 0, 9, 0, 0, 20],
                vec![0, 0, 0, 7, 0, 4],
                vec![0, 0, 0, 0, 0, 0],
            ],
            0,
            5,
            23,
            vec![
                vec![0, 4, 2, 0, 0, 0],
                vec![12, 0, 10, 0, 0, 0],
                vec![11, 4, 0, 0, 3, 0],
                vec![0, 12, 9, 0, 7, 1],
                vec![0, 0, 11, 0, 0, 0],
                vec![0, 0, 0, 19, 4, 0],
            ],
        ),
        test_example_6: (
            vec![
                vec![0, 0, 0, 0],
                vec![0, 0, 0, 1],
                vec![0, 0, 0, 1],
                vec![0, 0, 0, 0],
            ],
            0,
            3,
            0,
            vec![
                vec![0, 0, 0, 0],
                vec![0, 0, 0, 1],
                vec![0, 0, 0, 1],
                vec![0, 0, 0, 0],
            ],
        ),
=======
    #[test]
    fn test_example_1() {
        let graph = vec![
            vec![0, 12, 0, 13, 0, 0],
            vec![0, 0, 10, 0, 0, 0],
            vec![0, 0, 0, 13, 3, 15],
            vec![0, 0, 7, 0, 15, 0],
            vec![0, 0, 6, 0, 0, 17],
            vec![0, 0, 0, 0, 0, 0],
        ];
        assert_eq!(ford_fulkerson(&graph, 0, 5), 23);
    }

    #[test]
    fn test_example_2() {
        let graph = vec![
            vec![0, 4, 0, 3, 0, 0],
            vec![0, 0, 4, 0, 8, 0],
            vec![0, 0, 0, 3, 0, 2],
            vec![0, 0, 0, 0, 6, 0],
            vec![0, 0, 6, 0, 0, 6],
            vec![0, 0, 0, 0, 0, 0],
        ];
        assert_eq!(ford_fulkerson(&graph, 0, 5), 7);
    }

    #[test]
    fn test_example_3() {
        let graph = vec![
            vec![0, 10, 0, 10, 0, 0],
            vec![0, 0, 4, 2, 8, 0],
            vec![0, 0, 0, 0, 0, 10],
            vec![0, 0, 0, 0, 9, 0],
            vec![0, 0, 6, 0, 0, 10],
            vec![0, 0, 0, 0, 0, 0],
        ];
        assert_eq!(ford_fulkerson(&graph, 0, 5), 19);
    }

    #[test]
    fn test_example_4() {
        let graph = vec![
            vec![0, 8, 0, 0, 3, 0],
            vec![0, 0, 9, 0, 0, 0],
            vec![0, 0, 0, 0, 7, 2],
            vec![0, 0, 0, 0, 0, 5],
            vec![0, 0, 7, 4, 0, 0],
            vec![0, 0, 0, 0, 0, 0],
        ];
        assert_eq!(ford_fulkerson(&graph, 0, 5), 6);
    }

    #[test]
    fn test_example_5() {
        let graph = vec![
            vec![0, 16, 13, 0, 0, 0],
            vec![0, 0, 10, 12, 0, 0],
            vec![0, 4, 0, 0, 14, 0],
            vec![0, 0, 9, 0, 0, 20],
            vec![0, 0, 0, 7, 0, 4],
            vec![0, 0, 0, 0, 0, 0],
        ];
        assert_eq!(ford_fulkerson(&graph, 0, 5), 23);
>>>>>>> 864ef42a
    }
}<|MERGE_RESOLUTION|>--- conflicted
+++ resolved
@@ -14,7 +14,6 @@
 
 use std::collections::VecDeque;
 
-<<<<<<< HEAD
 /// Performs a Breadth-First Search (BFS) on the residual graph to find an augmenting path
 /// from the source vertex `source` to the sink vertex `sink`.
 ///
@@ -32,14 +31,6 @@
     let mut visited = vec![false; graph.len()];
     visited[source] = true;
     parent[source] = -1;
-=======
-const V: usize = 6; // Number of vertices in graph
-
-pub fn bfs(r_graph: &[Vec<i32>], s: usize, t: usize, parent: &mut [i32]) -> bool {
-    let mut visited = [false; V];
-    visited[s] = true;
-    parent[s] = -1;
->>>>>>> 864ef42a
 
     let mut queue = VecDeque::new();
     queue.push_back(source);
@@ -60,7 +51,6 @@
     false
 }
 
-<<<<<<< HEAD
 /// Applies the Ford-Fulkerson algorithm to find the maximum flow in a flow network
 /// represented by a weighted directed graph.
 ///
@@ -79,14 +69,6 @@
     let mut max_flow = 0;
 
     while bfs(&residual_graph, source, sink, &mut parent) {
-=======
-pub fn ford_fulkerson(graph: &[Vec<i32>], s: usize, t: usize) -> i32 {
-    let mut r_graph = graph.to_owned();
-    let mut parent = vec![-1; V];
-    let mut max_flow = 0;
-
-    while bfs(&r_graph, s, t, &mut parent) {
->>>>>>> 864ef42a
         let mut path_flow = i32::MAX;
         let mut previous_vertex = sink;
 
@@ -114,7 +96,6 @@
 mod tests {
     use super::*;
 
-<<<<<<< HEAD
     macro_rules! test_max_flow {
         ($($name:ident: $tc:expr,)* ) => {
             $(
@@ -252,70 +233,5 @@
                 vec![0, 0, 0, 0],
             ],
         ),
-=======
-    #[test]
-    fn test_example_1() {
-        let graph = vec![
-            vec![0, 12, 0, 13, 0, 0],
-            vec![0, 0, 10, 0, 0, 0],
-            vec![0, 0, 0, 13, 3, 15],
-            vec![0, 0, 7, 0, 15, 0],
-            vec![0, 0, 6, 0, 0, 17],
-            vec![0, 0, 0, 0, 0, 0],
-        ];
-        assert_eq!(ford_fulkerson(&graph, 0, 5), 23);
-    }
-
-    #[test]
-    fn test_example_2() {
-        let graph = vec![
-            vec![0, 4, 0, 3, 0, 0],
-            vec![0, 0, 4, 0, 8, 0],
-            vec![0, 0, 0, 3, 0, 2],
-            vec![0, 0, 0, 0, 6, 0],
-            vec![0, 0, 6, 0, 0, 6],
-            vec![0, 0, 0, 0, 0, 0],
-        ];
-        assert_eq!(ford_fulkerson(&graph, 0, 5), 7);
-    }
-
-    #[test]
-    fn test_example_3() {
-        let graph = vec![
-            vec![0, 10, 0, 10, 0, 0],
-            vec![0, 0, 4, 2, 8, 0],
-            vec![0, 0, 0, 0, 0, 10],
-            vec![0, 0, 0, 0, 9, 0],
-            vec![0, 0, 6, 0, 0, 10],
-            vec![0, 0, 0, 0, 0, 0],
-        ];
-        assert_eq!(ford_fulkerson(&graph, 0, 5), 19);
-    }
-
-    #[test]
-    fn test_example_4() {
-        let graph = vec![
-            vec![0, 8, 0, 0, 3, 0],
-            vec![0, 0, 9, 0, 0, 0],
-            vec![0, 0, 0, 0, 7, 2],
-            vec![0, 0, 0, 0, 0, 5],
-            vec![0, 0, 7, 4, 0, 0],
-            vec![0, 0, 0, 0, 0, 0],
-        ];
-        assert_eq!(ford_fulkerson(&graph, 0, 5), 6);
-    }
-
-    #[test]
-    fn test_example_5() {
-        let graph = vec![
-            vec![0, 16, 13, 0, 0, 0],
-            vec![0, 0, 10, 12, 0, 0],
-            vec![0, 4, 0, 0, 14, 0],
-            vec![0, 0, 9, 0, 0, 20],
-            vec![0, 0, 0, 7, 0, 4],
-            vec![0, 0, 0, 0, 0, 0],
-        ];
-        assert_eq!(ford_fulkerson(&graph, 0, 5), 23);
->>>>>>> 864ef42a
     }
 }