--- conflicted
+++ resolved
@@ -1,10 +1,5 @@
-<<<<<<< HEAD
-mod searching;
-mod sorting;
-=======
 pub mod searching;
 pub mod sorting;
->>>>>>> 1fb84013
 
 #[cfg(test)]
 mod tests {
