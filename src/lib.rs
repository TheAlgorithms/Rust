<<<<<<< HEAD
pub mod dynamic_program;
=======
pub mod general;
>>>>>>> 8f435e02
pub mod searching;
pub mod sorting;

#[cfg(test)]
mod tests {
    use sorting;
    #[test]
    fn quick_sort() {
        //descending
        let mut ve1 = vec![6, 5, 4, 3, 2, 1];
        sorting::quick_sort(&mut ve1);
        for i in 0..ve1.len() - 1 {
            assert!(ve1[i] <= ve1[i + 1]);
        }

        //pre-sorted
        let mut ve2 = vec![1, 2, 3, 4, 5, 6];
        sorting::quick_sort(&mut ve2);
        for i in 0..ve2.len() - 1 {
            assert!(ve2[i] <= ve2[i + 1]);
        }
    }
    #[test]
    fn bubble_sort() {
        //descending
        let mut ve1 = vec![6, 5, 4, 3, 2, 1];
        sorting::bubble_sort(&mut ve1);
        for i in 0..ve1.len() - 1 {
            assert!(ve1[i] <= ve1[i + 1]);
        }

        //pre-sorted
        let mut ve2 = vec![1, 2, 3, 4, 5, 6];
        sorting::bubble_sort(&mut ve2);
        for i in 0..ve2.len() - 1 {
            assert!(ve2[i] <= ve2[i + 1]);
        }
    }
}<|MERGE_RESOLUTION|>--- conflicted
+++ resolved
@@ -1,8 +1,5 @@
-<<<<<<< HEAD
 pub mod dynamic_program;
-=======
 pub mod general;
->>>>>>> 8f435e02
 pub mod searching;
 pub mod sorting;
 
