<<<<<<< HEAD
pub mod data_structure;
=======
pub mod ciphers;
pub mod data_structures;
pub mod dynamic_programming;
pub mod general;
>>>>>>> 951ef521
pub mod searching;
pub mod sorting;

#[cfg(test)]
mod tests {
    use sorting;
    #[test]
    fn quick_sort() {
        //descending
        let mut ve1 = vec![6, 5, 4, 3, 2, 1];
        sorting::quick_sort(&mut ve1);
        for i in 0..ve1.len() - 1 {
            assert!(ve1[i] <= ve1[i + 1]);
        }

        //pre-sorted
        let mut ve2 = vec![1, 2, 3, 4, 5, 6];
        sorting::quick_sort(&mut ve2);
        for i in 0..ve2.len() - 1 {
            assert!(ve2[i] <= ve2[i + 1]);
        }
    }
    #[test]
    fn bubble_sort() {
        //descending
        let mut ve1 = vec![6, 5, 4, 3, 2, 1];
        sorting::bubble_sort(&mut ve1);
        for i in 0..ve1.len() - 1 {
            assert!(ve1[i] <= ve1[i + 1]);
        }

        //pre-sorted
        let mut ve2 = vec![1, 2, 3, 4, 5, 6];
        sorting::bubble_sort(&mut ve2);
        for i in 0..ve2.len() - 1 {
            assert!(ve2[i] <= ve2[i + 1]);
        }
    }
}<|MERGE_RESOLUTION|>--- conflicted
+++ resolved
@@ -1,11 +1,8 @@
-<<<<<<< HEAD
 pub mod data_structure;
-=======
 pub mod ciphers;
 pub mod data_structures;
 pub mod dynamic_programming;
 pub mod general;
->>>>>>> 951ef521
 pub mod searching;
 pub mod sorting;
 
