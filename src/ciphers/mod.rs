--- conflicted
+++ resolved
@@ -10,10 +10,6 @@
 pub use self::caesar::caesar;
 pub use self::morse_code::{decode, encode};
 pub use self::rot13::rot13;
-<<<<<<< HEAD
-pub use self::vigenere::vigenere;
-pub use self::xor::xor;
-=======
 pub use self::sha256::sha256;
 pub use self::vigenere::vigenere;
->>>>>>> d6a1311d
+pub use self::xor::xor;