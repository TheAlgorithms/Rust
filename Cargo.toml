[package]
name = "the_algorithms_rust"
edition = "2021"
version = "0.1.0"
authors = ["Anshul Malik <malikanshul29@gmail.com>"]

[dependencies]
lazy_static = "1.4.0"
num-bigint = { version = "0.4", optional = true }
num-traits = { version = "0.2", optional = true }
rand = "0.8"
<<<<<<< HEAD
nalgebra = "0.32.3"
=======
rand_chacha = "0.3"
>>>>>>> df0bbab6

[dev-dependencies]
quickcheck = "1.0"
quickcheck_macros = "1.0"

[features]
default = ["big-math"]
big-math = ["dep:num-bigint", "dep:num-traits"]<|MERGE_RESOLUTION|>--- conflicted
+++ resolved
@@ -9,11 +9,8 @@
 num-bigint = { version = "0.4", optional = true }
 num-traits = { version = "0.2", optional = true }
 rand = "0.8"
-<<<<<<< HEAD
+rand_chacha = "0.3"
 nalgebra = "0.32.3"
-=======
-rand_chacha = "0.3"
->>>>>>> df0bbab6
 
 [dev-dependencies]
 quickcheck = "1.0"
