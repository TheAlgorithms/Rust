[package]
name = "the_algorithms_rust"
edition = "2021"
version = "0.1.0"
authors = ["Anshul Malik <malikanshul29@gmail.com>"]

[dependencies]
lazy_static = "1.4.0"
num-bigint = { version = "0.4", optional = true }
num-traits = { version = "0.2", optional = true }
rand = "0.8"
rand_chacha = "0.3"
<<<<<<< HEAD
=======
nalgebra = "0.32.3"
>>>>>>> ebdc7cc5

[dev-dependencies]
quickcheck = "1.0"
quickcheck_macros = "1.0"

[features]
default = ["big-math"]
big-math = ["dep:num-bigint", "dep:num-traits"]<|MERGE_RESOLUTION|>--- conflicted
+++ resolved
@@ -9,11 +9,6 @@
 num-bigint = { version = "0.4", optional = true }
 num-traits = { version = "0.2", optional = true }
 rand = "0.8"
-rand_chacha = "0.3"
-<<<<<<< HEAD
-=======
-nalgebra = "0.32.3"
->>>>>>> ebdc7cc5
 
 [dev-dependencies]
 quickcheck = "1.0"
