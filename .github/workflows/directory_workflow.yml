name: build_directory_md
on: push

jobs:
  MainSequence:
    name: DIRECTORY.md
    runs-on: ubuntu-latest
    steps:
      - uses: actions/checkout@v4
        with:
          fetch-depth: 0
      - uses: actions/setup-python@v4
      - name: Setup Git Specs
        run: |
          git config --global user.name github-actions
          git config --global user.email '${GITHUB_ACTOR}@users.noreply.github.com'
          git remote set-url origin https://x-access-token:${{ secrets.GITHUB_TOKEN }}@github.com/$GITHUB_REPOSITORY
      - name: Update DIRECTORY.md
        run: |
         cargo run --manifest-path=.github/workflows/scripts/build_directory/Cargo.toml
      - name: Commit DIRECTORY.md with regular privileges
        env:
          BOT_TOKEN: ${{ secrets.BOT_TOKEN }}
        if: ${{ env.BOT_TOKEN == '' }}
        run: |
         git add DIRECTORY.md
<<<<<<< HEAD
         git commit -m "updating DIRECTORY.md [skip actions]" ||  true
         git push --force origin HEAD:$GITHUB_REF || true
      - name: Commit DIRECTORY.md with elevated privileges
        env:
          BOT_TOKEN: ${{ secrets.BOT_TOKEN }}
          GITHUB_TOKEN: ${{ secrets.BOT_TOKEN }}
        if: ${{ env.BOT_TOKEN != '' }}
        run: |
         git add DIRECTORY.md
         git commit -m "updating DIRECTORY.md [skip actions]" ||  true
         git push --force origin HEAD:$GITHUB_REF || true
=======
         git commit -m "Update DIRECTORY.md" ||  true
         git push origin HEAD:$GITHUB_REF || true
>>>>>>> 1fd579ce
<|MERGE_RESOLUTION|>--- conflicted
+++ resolved
@@ -1,5 +1,7 @@
 name: build_directory_md
-on: push
+on:
+  push:
+    branches: [master]
 
 jobs:
   MainSequence:
@@ -18,25 +20,8 @@
       - name: Update DIRECTORY.md
         run: |
          cargo run --manifest-path=.github/workflows/scripts/build_directory/Cargo.toml
-      - name: Commit DIRECTORY.md with regular privileges
-        env:
-          BOT_TOKEN: ${{ secrets.BOT_TOKEN }}
-        if: ${{ env.BOT_TOKEN == '' }}
+      - name: Commit DIRECTORY.md
         run: |
          git add DIRECTORY.md
-<<<<<<< HEAD
-         git commit -m "updating DIRECTORY.md [skip actions]" ||  true
-         git push --force origin HEAD:$GITHUB_REF || true
-      - name: Commit DIRECTORY.md with elevated privileges
-        env:
-          BOT_TOKEN: ${{ secrets.BOT_TOKEN }}
-          GITHUB_TOKEN: ${{ secrets.BOT_TOKEN }}
-        if: ${{ env.BOT_TOKEN != '' }}
-        run: |
-         git add DIRECTORY.md
-         git commit -m "updating DIRECTORY.md [skip actions]" ||  true
-         git push --force origin HEAD:$GITHUB_REF || true
-=======
-         git commit -m "Update DIRECTORY.md" ||  true
-         git push origin HEAD:$GITHUB_REF || true
->>>>>>> 1fd579ce
+         git commit -m "Update DIRECTORY.md [skip actions]" ||  true
+         git push origin HEAD:$GITHUB_REF || true